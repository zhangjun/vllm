--- conflicted
+++ resolved
@@ -12,7 +12,6 @@
 # WITHOUT WARRANTIES OR CONDITIONS OF ANY KIND, either express or implied.
 # See the License for the specific language governing permissions and
 # limitations under the License.
-
 """Sequence and its related classes."""
 import copy
 import enum
@@ -33,8 +32,8 @@
 from vllm.multimodal import MultiModalKwargs, MultiModalPlaceholderDict
 from vllm.pooling_params import PoolingParams
 from vllm.prompt_adapter.request import PromptAdapterRequest
+from vllm.remote_prefill import MemoryTransferRequest, RemotePrefillParams
 from vllm.sampling_params import RequestOutputKind, SamplingParams
-from vllm.remote_prefill import RemotePrefillParams, MemoryTransferRequest
 
 VLLM_TOKEN_ID_ARRAY_TYPE = "l"
 
@@ -500,16 +499,11 @@
         self.eos_token_id = eos_token_id
         self.lora_request = lora_request
         self.prompt_adapter_request = prompt_adapter_request
-<<<<<<< HEAD
         self.remote_prefill_params = remote_prefill_params
-        self.data = SequenceData.from_seqs(self.prompt_token_ids)
-=======
-
         self.data = SequenceData.from_seqs(
             self.prompt_token_ids,
             prompt_embeds=self.inputs["prompt_embeds"]
             if self.inputs["type"] == "embeds" else None)
->>>>>>> fd7bb88d
         self.output_logprobs: SampleLogprobs = []
         self.output_text = ""
 
@@ -745,20 +739,22 @@
         remote_prefill_params: Remote prefill parameters.
     """
 
-    def __init__(self,
-                 request_id: str,
-                 seqs: list[Sequence],
-                 arrival_time: float,
-                 sampling_params: Optional[SamplingParams] = None,
-                 lora_request: Optional[LoRARequest] = None,
-                 pooling_params: Optional[PoolingParams] = None,
-                 pooled_data: Optional[torch.Tensor] = None,
-                 encoder_seq: Optional[Sequence] = None,
-                 trace_headers: Optional[Mapping[str, str]] = None,
-                 prompt_adapter_request: Optional[PromptAdapterRequest] = None,
-                 priority: int = 0,
-                 draft_size: int = 1,
-                 remote_prefill_params: Optional[RemotePrefillParams] = None) -> None:
+    def __init__(
+            self,
+            request_id: str,
+            seqs: list[Sequence],
+            arrival_time: float,
+            sampling_params: Optional[SamplingParams] = None,
+            lora_request: Optional[LoRARequest] = None,
+            pooling_params: Optional[PoolingParams] = None,
+            pooled_data: Optional[torch.Tensor] = None,
+            encoder_seq: Optional[Sequence] = None,
+            trace_headers: Optional[Mapping[str, str]] = None,
+            prompt_adapter_request: Optional[PromptAdapterRequest] = None,
+            priority: int = 0,
+            draft_size: int = 1,
+            remote_prefill_params: Optional[RemotePrefillParams] = None
+    ) -> None:
         self.request_id = request_id
         self.seqs = seqs
         self.first_seq = seqs[0]
