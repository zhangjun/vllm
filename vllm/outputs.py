--- conflicted
+++ resolved
@@ -19,23 +19,19 @@
 from dataclasses import dataclass
 from typing import Any, Generic, Optional, Union
 
-import msgspec
 import torch
 from typing_extensions import TypeVar
 
 from vllm.logger import init_logger
 from vllm.lora.request import LoRARequest
 from vllm.multimodal.inputs import MultiModalPlaceholderDict
-from vllm.sampling_params import RequestOutputKind, SamplingParams
+from vllm.sampling_params import RequestOutputKind
 from vllm.sequence import (PromptLogprobs, RequestMetrics, SampleLogprobs,
                            SequenceGroup, SequenceGroupBase, SequenceStatus)
 
-<<<<<<< HEAD
-=======
 logger = init_logger(__name__)
 
 
->>>>>>> fd7bb88d
 @dataclass
 class CompletionOutput:
     """The output data of one completion output of a request.
