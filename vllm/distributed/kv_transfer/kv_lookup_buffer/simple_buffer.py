# SPDX-FileCopyrightText: Copyright (c) 2025 NVIDIA CORPORATION & AFFILIATES. All rights reserved.
# SPDX-License-Identifier: Apache-2.0
#
# Licensed under the Apache License, Version 2.0 (the "License");
# you may not use this file except in compliance with the License.
# You may obtain a copy of the License at
#
# http://www.apache.org/licenses/LICENSE-2.0
#
# Unless required by applicable law or agreed to in writing, software
# distributed under the License is distributed on an "AS IS" BASIS,
# WITHOUT WARRANTIES OR CONDITIONS OF ANY KIND, either express or implied.
# See the License for the specific language governing permissions and
# limitations under the License.
"""
    Implements a distributed key-value (KV) cache transfer mechanism.

    Key Features:
    - Distributed KV cache transmission using PyNccl pipes.
    - Non-blocking `insert`, blocking `drop_select`.
    - Use CPU signal pipe to avoid racing condition
    - Handles buffer size constraints and provide backpressure mechanism to
      stop the prefill instance when the decode instance is slow.
"""
import threading
from collections import deque
<<<<<<< HEAD
from concurrent.futures import ThreadPoolExecutor
from typing import Deque, List, Optional, Union, Dict
=======
from typing import Optional, Union
>>>>>>> fd7bb88d

import torch

from vllm.distributed.kv_transfer.kv_lookup_buffer.base import (
    KVLookupBufferBase)
from vllm.distributed.kv_transfer.kv_pipe.base import KVPipeBase
from vllm.logger import init_logger

logger = init_logger(__name__)


class SimpleBuffer(KVLookupBufferBase):

    def __init__(self, signal_pipe: KVPipeBase, data_pipe: KVPipeBase,
                 buffer_size_thresh: float):
        """
        signal_pipe: on CPU

        NOTE: on-device recv will block all threads in the process, making the
        KV cache producer unable to listen to new request while transmitting
        KV cache. Luckily CPU recv only blocks the current thread so we use
        CPU recv to listen to new request.

        data_pipe: on device (e.g. GPU)
        """

        self.buffer: deque[list[torch.Tensor]] = deque()

        self.buffer_size = 0
        self.buffer_size_threshold = buffer_size_thresh
        self.buffer_cv = threading.Condition()
        self.signal_pipe = signal_pipe
        self.data_pipe = data_pipe
        self.request_handling_thread: Optional[ThreadPoolExecutor] = None

        self.normal_signal = torch.tensor([0], device="cpu")
        self.end_signal = None

    def _matches(self, tokens_roi_sender: list[torch.Tensor],
                 tokens_roi_recver: list[torch.Tensor]):

        # tokens_roi_sender: tokens and roi of the producer (in the buffer)
        # tokens_roi_recver: tokens and roi of the consumer (query)

        target_rank_sender = tokens_roi_sender[0]
        target_rank_recver = tokens_roi_recver[0]

        if target_rank_sender.item() != target_rank_recver.item():
            return 0
        
        tokens_sender = tokens_roi_sender[1]
        tokens_recver = tokens_roi_recver[1]
        roi_sender = tokens_roi_sender[2]
        roi_recver = tokens_roi_recver[2]

        if tokens_recver is None:
            # consumer sends an empty request
            # semantics: DROP SELECT * LIMIT 1
            # so any of the data in the buffer can be drop-selected
            return True

        # Assuming that roi is a binary mask on tokens
        tokens_sender = tokens_sender[roi_sender]
        tokens_recver = tokens_recver[roi_recver]

        # simple common prefix matching
        min_length = min(len(tokens_sender), len(tokens_recver))
        if torch.allclose(tokens_sender[:min_length],
                          tokens_recver[:min_length]):
            return min_length

        return 0

    def _send_tensor_and_dec_size(self, tensor: Optional[torch.Tensor],
                                  target_rank: int) -> None:

        assert tensor is not None, "Use self.data_pipe.send(None) instead"
        self.buffer_size -= tensor.element_size() * tensor.numel()
        if tensor.dtype == torch.bool:
            tensor = tensor.float()
        self.data_pipe.send_tensor(tensor, target_rank)

    def _get_element_size(self, data: Optional[Union[list, torch.Tensor]]):

        if isinstance(data, torch.Tensor):
            return data.element_size() * data.numel()
        if not data:
            # cannot perform `not data` on a tensor
            # so this check needs to go after the check above
            return 0

        raise AssertionError(f"Unknown data type {type(data)}")

    def _add_to_buffer(self, target_rank: int, input_tokens: torch.Tensor, roi: torch.Tensor,
                       key: torch.Tensor, value: torch.Tensor,
                       hidden: torch.Tensor):

        if isinstance(input_tokens, torch.Tensor):
            input_tokens = input_tokens.clone()
        if isinstance(roi, torch.Tensor):
            roi = roi.clone()
        if isinstance(key, torch.Tensor):
            key = key.clone()
        if isinstance(value, torch.Tensor):
            value = value.clone()
        if isinstance(hidden, torch.Tensor):
            hidden = hidden.clone()

        buffer_item = [input_tokens, roi, key, value, hidden]
        data_size = sum([self._get_element_size(data) for data in buffer_item])

        with self.buffer_cv:
            if self.buffer_size + data_size > self.buffer_size_threshold:
                # log outside the while loop to avoid this message being logged
                # repeatedly.
                logger.debug("KV transfer buffer is full. Handling...")
                while self.buffer_size + data_size > self.buffer_size_threshold:
                    self.buffer_cv.wait()

            self.buffer_size += data_size
            self.buffer.append(buffer_item)
            self.buffer_cv.notify()

    def _is_end_signal(self, signal):
        return signal is None

    def drop_select_handler(self, rank: int):

        try:

            signal = self.signal_pipe.recv_tensor(rank)
            if self._is_end_signal(signal):
                logger.info("Received end signal!")
                return
            target_kv_rank = self.data_pipe.recv_tensor(rank)
            # assert target_rank.item() == rank, "Target rank does not match"\
            #     "the rank of the drop-select handler"
            input_tokens = self.data_pipe.recv_tensor(rank)
            roi = self.data_pipe.recv_tensor(rank)
            assert roi is not None, "Please provide the roi when sending "\
                "drop-select request"
            roi = (roi > 0.5)
            tokens_roi_recver = [target_kv_rank, input_tokens, roi]

            matched_length = 0

            # perform input tokens and roi matching
            # FIXME: this matching is O(n), ideally it should be O(1)
            # but this buffer size won't (and shouldn't) be too large so
            # the fix is not urgent.
            with self.buffer_lock:

                for _ in range(len(self.buffer)):

                    temp_length = self._matches(self.buffer[0],
                                                tokens_roi_recver)
                    if temp_length > 0:
                        matched_length = temp_length
                        break
                    # rotate the element we just accessed to the end
                    self.buffer.rotate(-1)

                if matched_length > 0:
                    # need to clone the tensor
                    # in case the tensor is freed before sending finishes
                    matched_item = self.buffer.popleft()
                    target_rank = matched_item[0].item()
                    for tensor in matched_item[1:]:
                        self._send_tensor_and_dec_size(tensor, rank)

                else:
                    # no match, just send None
                    for _ in range(5):
                        self.data_pipe.send_tensor(None, rank)

                def is_buffer_available(
                    tokens_roi_recver: list[torch.Tensor], ) -> bool:
                    # perform input tokens and roi matching
                    # FIXME: this matching is O(n), ideally it should be O(1)
                    # but this buffer size won't (and shouldn't) be too large so
                    # the fix is not urgent.
                    for _ in range(len(self.buffer)):
                        if self._matches(self.buffer[0],
                                         tokens_roi_recver) > 0:
                            return True
                        # rotate the element we just accessed to the end
                        self.buffer.rotate(-1)
                    return False

                with self.buffer_cv:
                    while not is_buffer_available(tokens_roi_recver):
                        logger.debug(
                            "KV transfer buffer is not available. Waiting...")
                        self.buffer_cv.wait()
                    # need to clone the tensor
                    # in case the tensor is freed before sending finishes
                    matched_item = self.buffer.popleft()
                    for tensor in matched_item:
                        self._send_tensor_and_dec_size(tensor)
                    self.buffer_cv.notify()

        except RuntimeError as e:
            if 'Connection closed by peer' not in str(e):
                raise e

        logger.debug("Closing drop_select_handler")


    def drop_select(
<<<<<<< HEAD
            self, rank: int, kv_rank: int, input_tokens: Optional[torch.Tensor],
            roi: Optional[torch.Tensor]) -> List[Optional[torch.Tensor]]:
=======
            self, input_tokens: Optional[torch.Tensor],
            roi: Optional[torch.Tensor]) -> list[Optional[torch.Tensor]]:
>>>>>>> fd7bb88d

        assert not self.request_handling_thread, \
            "drop_select should be called by the KV cache consumer "\
            "(e.g. the decode vLLM instance)"

        if isinstance(input_tokens, torch.Tensor):
            input_tokens = input_tokens.clone()
        if isinstance(roi, torch.Tensor):
            roi = roi.clone().float()

        self.signal_pipe.send_tensor(self.normal_signal, rank)

        self.data_pipe.send_tensor(torch.tensor(kv_rank), rank)
        self.data_pipe.send_tensor(input_tokens, rank)
        self.data_pipe.send_tensor(roi, rank)

        input_tokens = self.data_pipe.recv_tensor(rank)
        roi = self.data_pipe.recv_tensor(rank)
        if roi is not None:
            # convert from float tensor to bool tensor
            # as PyNccl does not support sending bool tensor
            roi = (roi > 0.5)
        key = self.data_pipe.recv_tensor(rank)
        value = self.data_pipe.recv_tensor(rank)
        hidden = self.data_pipe.recv_tensor(rank)

        return [input_tokens, roi, key, value, hidden]

    def insert(self, input_tokens: torch.Tensor, roi: torch.Tensor,
               key: torch.Tensor, value: torch.Tensor,
               hidden: torch.Tensor) -> None:

        self._add_to_buffer(input_tokens, roi, key, value, hidden)

        # when calling the insert, the current process is a sender
        # need to launch the request handler and start listening to request.
        if self.request_handling_thread is None:
            self.request_handling_thread = ThreadPoolExecutor(max_workers=1)
        self.request_handling_thread.submit(self.drop_select_handler)

    def close(self):

        if hasattr(self, "request_handling_thread") and self.request_handling_thread:
            self.request_handling_thread.shutdown()

        else:
            # TODO: have a explicit close signal and have a explicit way to
            # check if it's requester
            self.signal_pipe.send_tensor(self.end_signal)<|MERGE_RESOLUTION|>--- conflicted
+++ resolved
@@ -24,12 +24,8 @@
 """
 import threading
 from collections import deque
-<<<<<<< HEAD
 from concurrent.futures import ThreadPoolExecutor
-from typing import Deque, List, Optional, Union, Dict
-=======
-from typing import Optional, Union
->>>>>>> fd7bb88d
+from typing import List, Optional, Union
 
 import torch
 
@@ -79,7 +75,7 @@
 
         if target_rank_sender.item() != target_rank_recver.item():
             return 0
-        
+
         tokens_sender = tokens_roi_sender[1]
         tokens_recver = tokens_roi_recver[1]
         roi_sender = tokens_roi_sender[2]
@@ -123,9 +119,9 @@
 
         raise AssertionError(f"Unknown data type {type(data)}")
 
-    def _add_to_buffer(self, target_rank: int, input_tokens: torch.Tensor, roi: torch.Tensor,
-                       key: torch.Tensor, value: torch.Tensor,
-                       hidden: torch.Tensor):
+    def _add_to_buffer(self, target_rank: int, input_tokens: torch.Tensor,
+                       roi: torch.Tensor, key: torch.Tensor,
+                       value: torch.Tensor, hidden: torch.Tensor):
 
         if isinstance(input_tokens, torch.Tensor):
             input_tokens = input_tokens.clone()
@@ -237,15 +233,10 @@
 
         logger.debug("Closing drop_select_handler")
 
-
     def drop_select(
-<<<<<<< HEAD
-            self, rank: int, kv_rank: int, input_tokens: Optional[torch.Tensor],
+            self, rank: int, kv_rank: int,
+            input_tokens: Optional[torch.Tensor],
             roi: Optional[torch.Tensor]) -> List[Optional[torch.Tensor]]:
-=======
-            self, input_tokens: Optional[torch.Tensor],
-            roi: Optional[torch.Tensor]) -> list[Optional[torch.Tensor]]:
->>>>>>> fd7bb88d
 
         assert not self.request_handling_thread, \
             "drop_select should be called by the KV cache consumer "\
@@ -288,7 +279,8 @@
 
     def close(self):
 
-        if hasattr(self, "request_handling_thread") and self.request_handling_thread:
+        if hasattr(self,
+                   "request_handling_thread") and self.request_handling_thread:
             self.request_handling_thread.shutdown()
 
         else:
