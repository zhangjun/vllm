--- conflicted
+++ resolved
@@ -21,29 +21,19 @@
 
 But the logic can be extended to support other pipe and lookup buffer.
 """
-<<<<<<< HEAD
 import re
-from typing import TYPE_CHECKING, List, Optional, Tuple, Union
+from typing import TYPE_CHECKING, List, Optional, Union
 
 import torch
 
 import vllm.envs as envs
-from vllm import _custom_ops as ops
-from vllm.config import VllmConfig, KVTransferConfig
-from vllm.distributed.kv_transfer.kv_connector.base import KVConnectorBase
-from vllm.distributed.utils import StatelessProcessGroup
-=======
-from typing import TYPE_CHECKING, Optional, Union
-
-import torch
-
-from vllm.config import VllmConfig
+from vllm.config import KVTransferConfig, VllmConfig
 from vllm.distributed.kv_transfer.kv_connector.base import KVConnectorBase
 from vllm.distributed.kv_transfer.kv_connector.utils import (
     model_aware_kv_ops_helper as kv_helper)
->>>>>>> fd7bb88d
 from vllm.distributed.kv_transfer.kv_lookup_buffer.simple_buffer import (
     SimpleBuffer)
+from vllm.distributed.utils import StatelessProcessGroup
 from vllm.logger import init_logger
 from vllm.sequence import IntermediateTensors
 
@@ -64,14 +54,12 @@
     ):
 
         self.config = config.kv_transfer_config
-<<<<<<< HEAD
-        self.kv_group_rank = self._get_kv_group_rank(self.config.kv_rank, rank, self.config)
+        self.kv_group_rank = self._get_kv_group_rank(self.config.kv_rank, rank,
+                                                     self.config)
         self.tp_size = config.parallel_config.tensor_parallel_size
         self.is_deepseek_mla = config.model_config.is_deepseek_mla
         self.use_mla_opt = not envs.VLLM_MLA_DISABLE
-=======
         self.kv_helper = kv_helper(config)
->>>>>>> fd7bb88d
 
         if self.config.kv_connector == "PyNcclConnector":
             from vllm.distributed.kv_transfer.kv_pipe.pynccl_pipe import (
@@ -108,14 +96,16 @@
 
         self._broadcast_and_enhance_kv_config(rank, config, world_group)
 
-        self.kv_group_rank = self._get_kv_group_rank(self.config.kv_rank, rank, self.config)
+        self.kv_group_rank = self._get_kv_group_rank(self.config.kv_rank, rank,
+                                                     self.config)
         self.tp_size = config.parallel_config.tensor_parallel_size
 
         # 2 pipes for every rank in the world
         if self.config.is_kv_producer:
             port_offset_base = 2 * rank + 1
         else:
-            port_offset_base = 2 * (rank // self.config.tensor_parallel_multiplier) + 1
+            port_offset_base = 2 * (rank //
+                                    self.config.tensor_parallel_multiplier) + 1
 
         self.local_kv_rank = rank % self.config.tensor_parallel_multiplier
         # In disaggregated prefill, the prefill vLLM only uses send pipe
@@ -179,30 +169,32 @@
                 self.config.kv_buffer_size,
             )
 
-<<<<<<< HEAD
     def select(self, source_rank: int, input_tokens: Optional[torch.Tensor],
                roi: Optional[torch.Tensor]) -> List[Optional[torch.Tensor]]:
-=======
-    def select(self, input_tokens: Optional[torch.Tensor],
-               roi: Optional[torch.Tensor]) -> list[Optional[torch.Tensor]]:
->>>>>>> fd7bb88d
-
-        logger.info("Selecting KV caches and hidden states for source rank %d", source_rank)
+
+        logger.info("Selecting KV caches and hidden states for source rank %d",
+                    source_rank)
 
         assert self.consumer_buffer is not None, "Please initialize the "\
             "consumer buffer before calling select."
-        return self.consumer_buffer.drop_select(source_rank, self.local_kv_rank, input_tokens, roi)
-
-    def insert(self, kv_group_rank: int, target_rank: int, input_tokens: torch.Tensor, roi: torch.Tensor,
+        return self.consumer_buffer.drop_select(source_rank,
+                                                self.local_kv_rank,
+                                                input_tokens, roi)
+
+    def insert(self, kv_group_rank: int, target_rank: int,
+               input_tokens: torch.Tensor, roi: torch.Tensor,
                key: torch.Tensor, value: torch.Tensor,
                hidden: torch.Tensor) -> None:
 
-        logger.info("Inserting KV caches and hidden states for kv_group_rank %d, target rank %d", kv_group_rank, target_rank)
+        logger.info(
+            "Inserting KV caches and hidden states for kv_group_rank %d, target rank %d",
+            kv_group_rank, target_rank)
 
         assert self.producer_buffer is not None, "Please initialize the "\
             "producer buffer before calling insert."
 
-        self.producer_buffer.insert(kv_group_rank, target_rank, input_tokens, roi, key, value, hidden)
+        self.producer_buffer.insert(kv_group_rank, target_rank, input_tokens,
+                                    roi, key, value, hidden)
 
     def send_kv_caches_and_hidden_states(
         self,
@@ -219,36 +211,8 @@
         num_prefill_tokens = model_input.attn_metadata.num_prefill_tokens
         start_layer = model_executable.model.start_layer
         end_layer = model_executable.model.end_layer
-<<<<<<< HEAD
         request_ids = list(model_input.request_ids_to_seq_ids.keys())
-
-        model_config = model_executable.model.config
-        num_heads = int(model_config.num_key_value_heads / self.tp_size)
-        hidden_size = model_config.hidden_size
-        num_attention_heads = model_config.num_attention_heads
-
-        # Deepseek's MLA (Multi-head Latent Attention) uses two different
-        # kv_cache shapes based on whether VLLM_MLA_DISABLE is set to 0.
-        # When VLLM_MLA_DISABLE=0 (default), forward absorb is applied,
-        # resulting in a kv_cache shape of [num_blks, blk_size, 1,
-        # kv_lora_rank + qk_rope_head_dim].
-        # When VLLM_MLA_DISABLE=1, standard FA is used instead, leading
-        # to a kv_cache shape of [2, num_blks, blk_size,
-        # num_key_value_heads / tp, qk_nope_head_dim + qk_rope_head_dim].
-        # For more details, see vllm/attention/backends/mla/common.py.
-        if self.is_deepseek_mla and self.use_mla_opt:
-            head_size = model_config.kv_lora_rank + \
-                model_config.qk_rope_head_dim
-            num_heads = 1
-        elif self.is_deepseek_mla and not self.use_mla_opt:
-            head_size = model_config.qk_nope_head_dim + \
-                model_config.qk_rope_head_dim
-        else:
-            head_size = getattr(model_config, "head_dim",
-                                int(hidden_size // num_attention_heads))
-=======
         num_heads, head_size = self.kv_helper.get_model_args(model_executable)
->>>>>>> fd7bb88d
 
         # query_lens contains new KV caches that are added to vLLM.
         # so we will send them to decode instance
@@ -268,9 +232,9 @@
             current_tokens = input_tokens_tensor[start_pos:end_pos]
             current_request_id = request_ids[idx]
             _, decode_kv_rank = self.parse_request_id(current_request_id)
-            starting_kv_group_rank = self._get_kv_group_rank(decode_kv_rank, 0, self.config)
-
-<<<<<<< HEAD
+            starting_kv_group_rank = self._get_kv_group_rank(
+                decode_kv_rank, 0, self.config)
+
             for target_rank in range(self.config.tensor_parallel_multiplier):
 
                 if self.is_deepseek_mla and self.use_mla_opt:
@@ -279,14 +243,12 @@
                 else:
                     key_cache = kv_cache[0].reshape(-1, num_heads, head_size)
                     value_cache = kv_cache[1].reshape(-1, num_heads, head_size)
-=======
             keys, values = [], []
 
             for layer_id in range(start_layer, end_layer):
                 kv_cache = kv_caches[layer_id - start_layer]
                 key_cache, value_cache = self.kv_helper.get_kv_from_cache(
                     kv_cache, num_heads, head_size)
->>>>>>> fd7bb88d
 
                 for layer_id in range(start_layer, end_layer):
                     kv_cache = kv_caches[layer_id - start_layer]
@@ -298,19 +260,27 @@
                     head_end = head_start + num_heads_per_rank
 
                     if not is_deepseek:
-                        key_cache = kv_cache[0].reshape(-1, num_heads, head_size)
-                        value_cache = kv_cache[1].reshape(-1, num_heads, head_size)
-                        keys.append(key_cache[current_slot_mapping, head_start:head_end].unsqueeze(0))
-                        values.append(value_cache[current_slot_mapping, head_start:head_end].unsqueeze(0))
+                        key_cache = kv_cache[0].reshape(
+                            -1, num_heads, head_size)
+                        value_cache = kv_cache[1].reshape(
+                            -1, num_heads, head_size)
+                        keys.append(
+                            key_cache[current_slot_mapping,
+                                      head_start:head_end].unsqueeze(0))
+                        values.append(
+                            value_cache[current_slot_mapping,
+                                        head_start:head_end].unsqueeze(0))
                     else:
                         key_cache = kv_cache
-                        keys.append(key_cache[current_slot_mapping].unsqueeze(0))
+                        keys.append(
+                            key_cache[current_slot_mapping].unsqueeze(0))
                         values.append(torch.empty(0))
 
                 keys = torch.cat(keys, dim=0)
                 values = torch.cat(values, dim=0)
 
-                self.insert(starting_kv_group_rank, target_rank, current_tokens,
+                self.insert(starting_kv_group_rank, target_rank,
+                            current_tokens,
                             torch.ones_like(current_tokens,
                                             dtype=bool), keys, values,
                             hidden_or_intermediate_states[start_pos:end_pos])
@@ -334,12 +304,9 @@
         seq_lens = model_input.attn_metadata.seq_lens
         num_prefill_tokens = model_input.attn_metadata.num_prefill_tokens
         slot_mapping = model_input.attn_metadata.slot_mapping.flatten()
-<<<<<<< HEAD
         request_ids = list(model_input.request_ids_to_seq_ids.keys())
-=======
         start_layer = model_executable.model.start_layer
         end_layer = model_executable.model.end_layer
->>>>>>> fd7bb88d
 
         hidden_or_intermediate_states_for_one_req = []
 
@@ -453,29 +420,29 @@
     def parse_request_id(request_id):
         # Regular expression to match the ranks
         pattern = r"___prefill_kv_rank_(\d+)___decode_kv_rank_(\d+)"
-        
+
         # Use re.search to find the pattern in the request_id
         match = re.search(pattern, request_id)
-        
+
         if match:
             # Extract the ranks
             prefill_rank = int(match.group(1))
             decode_rank = int(match.group(2))
-            
+
             return prefill_rank, decode_rank
         else:
             return None, None
 
-    
-
-    def _get_kv_group_rank(self, kv_rank: int, rank: int, config: KVTransferConfig) -> int:
+    def _get_kv_group_rank(self, kv_rank: int, rank: int,
+                           config: KVTransferConfig) -> int:
         if kv_rank < config.kv_producers_parallel_size:
             return kv_rank
-        
+
         kv_consumer_rank = kv_rank - config.kv_producers_parallel_size
         return config.kv_producers_parallel_size + kv_consumer_rank * config.tensor_parallel_multiplier + rank % config.tensor_parallel_multiplier
 
-    def _broadcast_and_enhance_kv_config(self, rank: int, config: VllmConfig, world_group):
+    def _broadcast_and_enhance_kv_config(self, rank: int, config: VllmConfig,
+                                         world_group):
         if rank == 0:
             if self.config.kv_connector == "PyNcclConnector":
                 config_group = StatelessProcessGroup.create(
@@ -485,9 +452,12 @@
                     world_size=self.config.kv_parallel_size,
                 )
                 parallel_configs = config_group.all_gather_obj({
-                    "kv_role": self.config.kv_role,
-                    "tensor_parallel_size": config.parallel_config.tensor_parallel_size,
-                    "pipeline_parallel_size": config.parallel_config.pipeline_parallel_size,
+                    "kv_role":
+                    self.config.kv_role,
+                    "tensor_parallel_size":
+                    config.parallel_config.tensor_parallel_size,
+                    "pipeline_parallel_size":
+                    config.parallel_config.pipeline_parallel_size,
                 })
                 logger.debug("parallel_configs: %s", parallel_configs)
                 kv_config_enhanced = {
@@ -499,26 +469,42 @@
                 }
                 for parallel_config in parallel_configs:
                     kv_role = parallel_config["kv_role"]
-                    assert parallel_config["pipeline_parallel_size"] == 1, f"Only pipeline parallel size 1 is supported for kv transfer instances"
-                    
+                    assert parallel_config[
+                        "pipeline_parallel_size"] == 1, "Only pipeline parallel size 1 is supported for kv transfer instances"
+
                     if kv_role == "kv_producer":
                         kv_config_enhanced["kv_producers_parallel_size"] += 1
-                    if kv_config_enhanced[f"{kv_role}s_tensor_parallel_size"] is None:
-                        kv_config_enhanced[f"{kv_role}s_tensor_parallel_size"] = parallel_config["tensor_parallel_size"]
-                        kv_config_enhanced[f"{kv_role}s_pipeline_parallel_size"] = parallel_config["pipeline_parallel_size"]
+                    if kv_config_enhanced[
+                            f"{kv_role}s_tensor_parallel_size"] is None:
+                        kv_config_enhanced[
+                            f"{kv_role}s_tensor_parallel_size"] = parallel_config[
+                                "tensor_parallel_size"]
+                        kv_config_enhanced[
+                            f"{kv_role}s_pipeline_parallel_size"] = parallel_config[
+                                "pipeline_parallel_size"]
                     else:
-                        assert kv_config_enhanced[f"{kv_role}s_tensor_parallel_size"] == parallel_config["tensor_parallel_size"], f"All kv {kv_role}s should have the same tensor parallel size"
-                        assert kv_config_enhanced[f"{kv_role}s_pipeline_parallel_size"] == parallel_config["pipeline_parallel_size"], f"All kv {kv_role}s should have the same pipeline parallel size"
+                        assert kv_config_enhanced[
+                            f"{kv_role}s_tensor_parallel_size"] == parallel_config[
+                                "tensor_parallel_size"], f"All kv {kv_role}s should have the same tensor parallel size"
+                        assert kv_config_enhanced[
+                            f"{kv_role}s_pipeline_parallel_size"] == parallel_config[
+                                "pipeline_parallel_size"], f"All kv {kv_role}s should have the same pipeline parallel size"
                 world_group.broadcast_object(kv_config_enhanced)
 
             else:
-                raise NotImplementedError("MooncakeConnector is not supported in Dynamo patch")
+                raise NotImplementedError(
+                    "MooncakeConnector is not supported in Dynamo patch")
         else:
             kv_config_enhanced = world_group.broadcast_object()
         logger.info("kv_config_enhanced: %s", kv_config_enhanced)
 
-        self.config.kv_producers_tensor_parallel_size = kv_config_enhanced["kv_producers_tensor_parallel_size"]
-        self.config.kv_consumers_tensor_parallel_size = kv_config_enhanced["kv_consumers_tensor_parallel_size"]
-        self.config.kv_producers_pipeline_parallel_size = kv_config_enhanced["kv_producers_pipeline_parallel_size"]
-        self.config.kv_consumers_pipeline_parallel_size = kv_config_enhanced["kv_consumers_pipeline_parallel_size"]
-        self.config.kv_producers_parallel_size = kv_config_enhanced["kv_producers_parallel_size"]+        self.config.kv_producers_tensor_parallel_size = kv_config_enhanced[
+            "kv_producers_tensor_parallel_size"]
+        self.config.kv_consumers_tensor_parallel_size = kv_config_enhanced[
+            "kv_consumers_tensor_parallel_size"]
+        self.config.kv_producers_pipeline_parallel_size = kv_config_enhanced[
+            "kv_producers_pipeline_parallel_size"]
+        self.config.kv_consumers_pipeline_parallel_size = kv_config_enhanced[
+            "kv_consumers_pipeline_parallel_size"]
+        self.config.kv_producers_parallel_size = kv_config_enhanced[
+            "kv_producers_parallel_size"]