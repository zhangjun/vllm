# SPDX-FileCopyrightText: Copyright (c) 2025 NVIDIA CORPORATION & AFFILIATES. All rights reserved.
# SPDX-License-Identifier: Apache-2.0
#
# Licensed under the Apache License, Version 2.0 (the "License");
# you may not use this file except in compliance with the License.
# You may obtain a copy of the License at
#
# http://www.apache.org/licenses/LICENSE-2.0
#
# Unless required by applicable law or agreed to in writing, software
# distributed under the License is distributed on an "AS IS" BASIS,
# WITHOUT WARRANTIES OR CONDITIONS OF ANY KIND, either express or implied.
# See the License for the specific language governing permissions and
# limitations under the License.

# Copyright 2023 The vLLM team.
# Adapted from
# https://github.com/NVIDIA/Megatron-LM/blob/main/megatron/core/parallel_state.py
# Copyright (c) 2022, NVIDIA CORPORATION. All rights reserved.
"""vLLM distributed state.
It takes over the control of the distributed environment from PyTorch.
The typical workflow is:

- call `init_distributed_environment` to initialize the distributed environment.
- call `initialize_model_parallel` or `ensure_model_parallel_initialized` to
 initialize the model parallel groups.

- any code dealing with the distributed stuff

- call `destroy_model_parallel` to destroy the model parallel groups.
- call `destroy_distributed_environment` to destroy the distributed environment.

If you only need to use the distributed environment without model/pipeline
 parallelism, you can skip the model parallel initialization and destruction
 steps.
"""
import contextlib
import gc
import pickle
import weakref
from collections import namedtuple
from contextlib import contextmanager, nullcontext
from dataclasses import dataclass
from multiprocessing import shared_memory
from typing import Any, Callable, Optional, Union
from unittest.mock import patch

import torch
import torch.distributed
from torch.distributed import Backend, ProcessGroup

import vllm.envs as envs
from vllm.distributed.device_communicators.base_device_communicator import (
    DeviceCommunicatorBase)
from vllm.distributed.utils import StatelessProcessGroup
from vllm.logger import init_logger
from vllm.utils import (direct_register_custom_op, resolve_obj_by_qualname,
                        supports_custom_op)


@dataclass
class GraphCaptureContext:
    stream: torch.cuda.Stream


TensorMetadata = namedtuple("TensorMetadata", ["device", "dtype", "size"])


def _split_tensor_dict(
    tensor_dict: dict[str, Union[torch.Tensor, Any]]
) -> tuple[list[tuple[str, Any]], list[torch.Tensor]]:
    """Split the tensor dictionary into two parts:
    1. A list of (key, value) pairs. If the value is a tensor, it is replaced
         by its metadata.
    2. A list of tensors.
    """
    metadata_list: list[tuple[str, Any]] = []
    tensor_list: list[torch.Tensor] = []
    for key, value in tensor_dict.items():
        if isinstance(value, torch.Tensor):
            # Note: we cannot use `value.device` here,
            # because it contains not only the device type but also the device
            # index (e.g. "cuda:0"). We only need the device type.
            # receiving side will set the device index.
            device = value.device.type
            metadata_list.append(
                (key, TensorMetadata(device, value.dtype, value.size())))
            tensor_list.append(value)
        else:
            metadata_list.append((key, value))
    return metadata_list, tensor_list


_group_name_counter: dict[str, int] = {}


def _get_unique_name(name: str) -> str:
    """Get a unique name for the group.
    Example:
    _get_unique_name("tp") -> "tp:0"
    _get_unique_name("tp") -> "tp:1"
    """
    if name not in _group_name_counter:
        _group_name_counter[name] = 0
    newname = f"{name}:{_group_name_counter[name]}"
    _group_name_counter[name] += 1
    return newname


_groups: dict[str, Callable[[], Optional["GroupCoordinator"]]] = {}


def _register_group(group: "GroupCoordinator") -> None:
    _groups[group.unique_name] = weakref.ref(group)


def all_reduce(tensor: torch.Tensor, group_name: str) -> torch.Tensor:
    assert group_name in _groups, f"Group {group_name} is not found."
    group = _groups[group_name]()
    if group is None:
        raise ValueError(f"Group {group_name} is destroyed.")
    return group._all_reduce_out_place(tensor)


def all_reduce_fake(tensor: torch.Tensor, group_name: str) -> torch.Tensor:
    return torch.empty_like(tensor)


def reduce_scatter(tensor: torch.Tensor, dim: int, world_size: int,
                   group_name: str) -> torch.Tensor:
    assert group_name in _groups, f"Group {group_name} is not found."
    group = _groups[group_name]()
    if group is None:
        raise ValueError(f"Group {group_name} is destroyed.")
    return group._reduce_scatter_out_place(tensor, dim)


def reduce_scatter_fake(tensor: torch.Tensor, dim: int, world_size: int,
                        group_name: str) -> torch.Tensor:
    new_shape = list(tensor.shape)
    new_shape[dim] = tensor.shape[dim] // world_size
    return torch.empty(new_shape, dtype=tensor.dtype, device=tensor.device)


def all_gather(tensor: torch.Tensor, dim: int, world_size: int,
               group_name: str) -> torch.Tensor:
    assert group_name in _groups, f"Group {group_name} is not found."
    group = _groups[group_name]()
    if group is None:
        raise ValueError(f"Group {group_name} is destroyed.")
    return group._all_gather_out_place(tensor, dim)


def all_gather_fake(tensor: torch.Tensor, dim: int, world_size: int,
                    group_name: str) -> torch.Tensor:
    new_shape = list(tensor.shape)
    new_shape[dim] = tensor.shape[dim] * world_size
    return torch.empty(new_shape, dtype=tensor.dtype, device=tensor.device)


if supports_custom_op():
    from vllm.platforms import current_platform
    direct_register_custom_op(
        op_name="all_reduce",
        op_func=all_reduce,
        mutates_args=[],
        fake_impl=all_reduce_fake,
        dispatch_key=current_platform.dispatch_key,
    )

    direct_register_custom_op(
        op_name="reduce_scatter",
        op_func=reduce_scatter,
        mutates_args=[],
        fake_impl=reduce_scatter_fake,
        dispatch_key=current_platform.dispatch_key,
    )

    direct_register_custom_op(
        op_name="all_gather",
        op_func=all_gather,
        mutates_args=[],
        fake_impl=all_gather_fake,
        dispatch_key=current_platform.dispatch_key,
    )


class GroupCoordinator:
    """
    PyTorch ProcessGroup wrapper for a group of processes.
    PyTorch ProcessGroup is bound to one specific communication backend,
        e.g. NCCL, Gloo, MPI, etc.
    GroupCoordinator takes charge of all the communication operations among
        the processes in the group. It manages both CPU and device
        communication.
    """

    # available attributes:
    rank: int  # global rank
    ranks: list[int]  # global ranks in the group
    world_size: int  # size of the group
    # difference between `local_rank` and `rank_in_group`:
    # if we have a group of size 4 across two nodes:
    # Process | Node | Rank | Local Rank | Rank in Group
    #   0     |   0  |  0   |     0      |       0
    #   1     |   0  |  1   |     1      |       1
    #   2     |   1  |  2   |     0      |       2
    #   3     |   1  |  3   |     1      |       3
    local_rank: int  # local rank used to assign devices
    rank_in_group: int  # rank inside the group
    cpu_group: ProcessGroup  # group for CPU communication
    device_group: ProcessGroup  # group for device communication
    use_device_communicator: bool  # whether to use device communicator
    device_communicator: DeviceCommunicatorBase  # device communicator
    mq_broadcaster: Optional[Any]  # shared memory broadcaster

    def __init__(
        self,
        group_ranks: list[list[int]],
        local_rank: int,
        torch_distributed_backend: Union[str, Backend],
        use_device_communicator: bool,
        use_message_queue_broadcaster: bool = False,
        group_name: Optional[str] = None,
    ):
        group_name = group_name or "anonymous"
        self.unique_name = _get_unique_name(group_name)
        _register_group(self)

        self.rank = torch.distributed.get_rank()
        self.local_rank = local_rank
        self.device_group = None
        self.cpu_group = None

        for ranks in group_ranks:
            device_group = torch.distributed.new_group(
                ranks, backend=torch_distributed_backend)
            # a group with `gloo` backend, to allow direct coordination between
            # processes through the CPU.
            cpu_group = torch.distributed.new_group(ranks, backend="gloo")
            if self.rank in ranks:
                self.ranks = ranks
                self.world_size = len(ranks)
                self.rank_in_group = ranks.index(self.rank)
                self.device_group = device_group
                self.cpu_group = cpu_group

        assert self.cpu_group is not None
        assert self.device_group is not None

        from vllm.platforms import current_platform

        if current_platform.is_cuda_alike():
            self.device = torch.device(f"cuda:{local_rank}")
        elif current_platform.is_out_of_tree():
            self.device = torch.device(
                f"{current_platform.device_name}:{local_rank}")
        else:
            self.device = torch.device("cpu")

        self.use_device_communicator = use_device_communicator

        self.device_communicator: DeviceCommunicatorBase = None  # type: ignore
        if use_device_communicator and self.world_size > 1:
            device_comm_cls = resolve_obj_by_qualname(
                current_platform.get_device_communicator_cls())
            self.device_communicator = device_comm_cls(
                cpu_group=self.cpu_group,
                device=self.device,
                device_group=self.device_group,
                unique_name=self.unique_name,
            )

        from vllm.distributed.device_communicators.shm_broadcast import (
            MessageQueue)
        self.mq_broadcaster: Optional[MessageQueue] = None
        if use_message_queue_broadcaster and self.world_size > 1:
            self.mq_broadcaster = MessageQueue.create_from_process_group(
                self.cpu_group, 1 << 22, 6)

        from vllm.platforms import current_platform
        self.use_custom_op_call = (current_platform.is_cuda_alike()
                                   or current_platform.is_tpu())

    @property
    def first_rank(self):
        """Return the global rank of the first process in the group"""
        return self.ranks[0]

    @property
    def last_rank(self):
        """Return the global rank of the last process in the group"""
        return self.ranks[-1]

    @property
    def is_first_rank(self):
        """Return whether the caller is the first process in the group"""
        return self.rank == self.first_rank

    @property
    def is_last_rank(self):
        """Return whether the caller is the last process in the group"""
        return self.rank == self.last_rank

    @property
    def next_rank(self):
        """Return the global rank of the process that follows the caller"""
        rank_in_group = self.rank_in_group
        world_size = self.world_size
        return self.ranks[(rank_in_group + 1) % world_size]

    @property
    def prev_rank(self):
        """Return the global rank of the process that precedes the caller"""
        rank_in_group = self.rank_in_group
        world_size = self.world_size
        return self.ranks[(rank_in_group - 1) % world_size]

    @contextmanager
    def graph_capture(
            self, graph_capture_context: Optional[GraphCaptureContext] = None):
        if graph_capture_context is None:
            stream = torch.cuda.Stream()
            graph_capture_context = GraphCaptureContext(stream)
        else:
            stream = graph_capture_context.stream

        # only cuda uses this function,
        # so we don't abstract it into the base class
        maybe_ca_context = nullcontext()
        from vllm.distributed.device_communicators.cuda_communicator import (
            CudaCommunicator)
        if self.device_communicator is not None:
            assert isinstance(self.device_communicator, CudaCommunicator)
            ca_comm = self.device_communicator.ca_comm
            if ca_comm is not None:
                maybe_ca_context = ca_comm.capture()  # type: ignore

        # ensure all initialization operations complete before attempting to
        # capture the graph on another stream
        curr_stream = torch.cuda.current_stream()
        if curr_stream != stream:
            stream.wait_stream(curr_stream)

        with torch.cuda.stream(stream), maybe_ca_context:
            yield graph_capture_context

    def all_reduce(self, input_: torch.Tensor) -> torch.Tensor:
        """
        User-facing all-reduce function before we actually call the
        all-reduce operation.

        We need this because Dynamo does not support passing an arbitrary
        object (`self` in this case) to a custom op. We need to pass the
         group name as a string, and then look up the group coordinator from
         the group name, dispatch the all-reduce operation to the group
         coordinator.

        In addition, PyTorch custom ops do not support mutation or returning
        a new tensor in the same op. So we always make the all-reduce operation
        out-of-place.
        """
        # Bypass the function if we are using only 1 GPU.
        if self.world_size == 1:
            return input_

        if self.use_custom_op_call:
            return torch.ops.vllm.all_reduce(input_,
                                             group_name=self.unique_name)
        else:
            return self._all_reduce_out_place(input_)

    def _all_reduce_out_place(self, input_: torch.Tensor) -> torch.Tensor:
        return self.device_communicator.all_reduce(input_)

    def all_gather(self, input_: torch.Tensor, dim: int = -1) -> torch.Tensor:
        world_size = self.world_size
        # Bypass the function if we are using only 1 GPU.
        if world_size == 1:
            return input_
        assert -input_.dim() <= dim < input_.dim(), (
            f"Invalid dim ({dim}) for input tensor with shape {input_.size()}")

        if self.use_custom_op_call:
            return torch.ops.vllm.all_gather(input_,
                                             dim,
                                             world_size,
                                             group_name=self.unique_name)
        else:
            return self._all_gather_out_place(input_, dim)

    def _all_gather_out_place(self, input_: torch.Tensor,
                              dim: int) -> torch.Tensor:
        return self.device_communicator.all_gather(input_, dim)

    def reduce_scatter(self,
                       input_: torch.Tensor,
                       dim: int = -1) -> torch.Tensor:
        world_size = self.world_size
        # Bypass the function if we are using only 1 GPU.
        if world_size == 1:
            return input_
        assert -input_.dim() <= dim < input_.dim(), (
            f"Invalid dim ({dim}) for input tensor with shape {input_.size()}")

        if self.use_custom_op_call:
            return torch.ops.vllm.reduce_scatter(input_,
                                                 dim,
                                                 world_size,
                                                 group_name=self.unique_name)
        else:
            return self._reduce_scatter_out_place(input_, dim)

    def _reduce_scatter_out_place(self, input_: torch.Tensor,
                                  dim: int) -> torch.Tensor:
        return self.device_communicator.reduce_scatter(input_, dim)

    def gather(self,
               input_: torch.Tensor,
               dst: int = 0,
               dim: int = -1) -> Optional[torch.Tensor]:
        """
        NOTE: We assume that the input tensor is on the same device across
        all the ranks.
        NOTE: `dst` is the local rank of the destination rank.
        """
        world_size = self.world_size
        # Bypass the function if we are using only 1 GPU.
        if world_size == 1:
            return input_
        return self.device_communicator.gather(input_, dst, dim)

    def broadcast(self, input_: torch.Tensor, src: int = 0):
        """Broadcast the input tensor.
        NOTE: `src` is the local rank of the source rank.
        """
        assert src < self.world_size, f"Invalid src rank ({src})"

        # Bypass the function if we are using only 1 GPU.
        if self.world_size == 1:
            return input_
        # Broadcast.
        torch.distributed.broadcast(input_,
                                    src=self.ranks[src],
                                    group=self.device_group)
        return input_

    def broadcast_object(self, obj: Optional[Any] = None, src: int = 0):
        """Broadcast the input object.
        NOTE: `src` is the local rank of the source rank.
        """
        assert src < self.world_size, f"Invalid src rank ({src})"

        # Bypass the function if we are using only 1 GPU.
        if self.world_size == 1:
            return obj
        if self.mq_broadcaster is not None:
            assert src == 0, "Message queue broadcaster only supports src=0"
            return self.mq_broadcaster.broadcast_object(obj)
        if self.rank_in_group == src:
            torch.distributed.broadcast_object_list([obj],
                                                    src=self.ranks[src],
                                                    group=self.cpu_group)
            return obj
        else:
            recv = [None]
            torch.distributed.broadcast_object_list(recv,
                                                    src=self.ranks[src],
                                                    group=self.cpu_group)
            return recv[0]

    def broadcast_object_list(self,
                              obj_list: list[Any],
                              src: int = 0,
                              group: Optional[ProcessGroup] = None):
        """Broadcast the input object list.
        NOTE: `src` is the local rank of the source rank.
        """
        assert src < self.world_size, f"Invalid src rank ({src})"

        # Bypass the function if we are using only 1 GPU.
        if self.world_size == 1:
            return obj_list
        # Broadcast.
        torch.distributed.broadcast_object_list(obj_list,
                                                src=self.ranks[src],
                                                group=self.device_group)
        return obj_list

    def send_object(self, obj: Any, dst: int) -> None:
        """Send the input object list to the destination rank."""
        """NOTE: `dst` is the local rank of the destination rank."""

        assert dst < self.world_size, f"Invalid dst rank ({dst})"

        assert dst != self.rank_in_group, (
            "Invalid destination rank. Destination rank is the same "
            "as the current rank.")

        # Serialize object to tensor and get the size as well
        object_tensor = torch.frombuffer(pickle.dumps(obj), dtype=torch.uint8)

        size_tensor = torch.tensor([object_tensor.numel()],
                                   dtype=torch.long,
                                   device="cpu")

        # Send object size

        torch.distributed.send(size_tensor,
                               dst=self.ranks[dst],
                               group=self.cpu_group)

        # Send object
        torch.distributed.send(object_tensor,
                               dst=self.ranks[dst],
                               group=self.cpu_group)

        return None

    def recv_object(self, src: int) -> Any:
        """Receive the input object list from the source rank."""
        """NOTE: `src` is the local rank of the source rank."""

        assert src < self.world_size, f"Invalid src rank ({src})"

        assert src != self.rank_in_group, (
            "Invalid source rank. Source rank is the same as the current rank."
        )

        size_tensor = torch.empty(1, dtype=torch.long, device="cpu")

        # Receive object size
        rank_size = torch.distributed.recv(size_tensor,
                                           src=self.ranks[src],
                                           group=self.cpu_group)

        # Tensor to receive serialized objects into.
        object_tensor = torch.empty(  # type: ignore[call-overload]
            size_tensor.item(),  # type: ignore[arg-type]
            dtype=torch.uint8,
            device="cpu")

        rank_object = torch.distributed.recv(object_tensor,
                                             src=self.ranks[src],
                                             group=self.cpu_group)

        assert rank_object == rank_size, (
            "Received object sender rank does not match the size sender rank.")

        obj = pickle.loads(object_tensor.numpy().tobytes())

        return obj

    def broadcast_tensor_dict(
        self,
        tensor_dict: Optional[dict[str, Union[torch.Tensor, Any]]] = None,
        src: int = 0,
        group: Optional[ProcessGroup] = None,
        metadata_group: Optional[ProcessGroup] = None
    ) -> Optional[dict[str, Union[torch.Tensor, Any]]]:
        """Broadcast the input tensor dictionary.
        NOTE: `src` is the local rank of the source rank.
        """
        # Bypass the function if we are using only 1 GPU.
        if (not torch.distributed.is_initialized() or self.world_size == 1):
            return tensor_dict

        group = self.device_group
        metadata_group = self.cpu_group
        assert src < self.world_size, f"Invalid src rank ({src})"

        rank_in_group = self.rank_in_group
        if rank_in_group == src:
            metadata_list: list[tuple[Any, Any]] = []
            assert isinstance(
                tensor_dict,
                dict), (f"Expecting a dictionary, got {type(tensor_dict)}")
            metadata_list, tensor_list = _split_tensor_dict(tensor_dict)
            # `metadata_list` lives in CPU memory.
            # `broadcast_object_list` has serialization & deserialization,
            # all happening on CPU. Therefore, we can use the CPU group.
            self.broadcast_object(metadata_list, src=src)
            async_handles = []
            for tensor in tensor_list:
                if tensor.numel() == 0:
                    # Skip broadcasting empty tensors.
                    continue
                if tensor.is_cpu:
                    # use metadata_group for CPU tensors
                    handle = torch.distributed.broadcast(tensor,
                                                         src=self.ranks[src],
                                                         group=metadata_group,
                                                         async_op=True)
                else:
                    # use group for GPU tensors
                    handle = torch.distributed.broadcast(tensor,
                                                         src=self.ranks[src],
                                                         group=group,
                                                         async_op=True)
                async_handles.append(handle)
            for async_handle in async_handles:
                async_handle.wait()

        else:
            metadata_list = self.broadcast_object(None, src=src)
            tensor_dict = {}
            async_handles = []
            for key, value in metadata_list:
                if isinstance(value, TensorMetadata):
                    tensor = torch.empty(value.size,
                                         dtype=value.dtype,
                                         device=value.device)
                    if tensor.numel() == 0:
                        # Skip broadcasting empty tensors.
                        tensor_dict[key] = tensor
                        continue
                    if tensor.is_cpu:
                        # use metadata_group for CPU tensors
                        handle = torch.distributed.broadcast(
                            tensor,
                            src=self.ranks[src],
                            group=metadata_group,
                            async_op=True)
                    else:
                        # use group for GPU tensors
                        handle = torch.distributed.broadcast(
                            tensor,
                            src=self.ranks[src],
                            group=group,
                            async_op=True)
                    async_handles.append(handle)
                    tensor_dict[key] = tensor
                else:
                    tensor_dict[key] = value
            for async_handle in async_handles:
                async_handle.wait()
        return tensor_dict

    def send_tensor_dict(
        self,
        tensor_dict: dict[str, Union[torch.Tensor, Any]],
        dst: Optional[int] = None,
        all_gather_group: Optional["GroupCoordinator"] = None,
    ) -> Optional[dict[str, Union[torch.Tensor, Any]]]:
        """Send the input tensor dictionary.
        NOTE: `dst` is the local rank of the source rank.
        """
        # Bypass the function if we are using only 1 GPU.
        if not torch.distributed.is_initialized() or self.world_size == 1:
            return tensor_dict

        all_gather_size = (1 if all_gather_group is None else
                           all_gather_group.world_size)
        all_gather_rank = (0 if all_gather_group is None else
                           all_gather_group.rank_in_group)

        group = self.device_group
        metadata_group = self.cpu_group

        if dst is None:
            dst = (self.rank_in_group + 1) % self.world_size
        assert dst < self.world_size, f"Invalid dst rank ({dst})"

        metadata_list: list[tuple[Any, Any]] = []
        assert isinstance(
            tensor_dict,
            dict), f"Expecting a dictionary, got {type(tensor_dict)}"
        metadata_list, tensor_list = _split_tensor_dict(tensor_dict)
        # `metadata_list` lives in CPU memory.
        # `send_object_list` has serialization & deserialization,
        # all happening on CPU. Therefore, we can use the CPU group.
        self.send_object(metadata_list, dst=dst)
        for tensor in tensor_list:
            if tensor.numel() == 0:
                # Skip sending empty tensors.
                continue

            # send-allgather: send only a slice, then do allgather.
            if (all_gather_group is not None
                    and tensor.numel() % all_gather_size == 0):
                tensor = tensor.reshape(all_gather_size, -1)[all_gather_rank]

            if tensor.is_cpu:
                # use metadata_group for CPU tensors
                torch.distributed.send(tensor,
                                       dst=self.ranks[dst],
                                       group=metadata_group)
            else:
                # use group for GPU tensors
                torch.distributed.send(tensor,
                                       dst=self.ranks[dst],
                                       group=group)
        return None

    def recv_tensor_dict(
        self,
        src: Optional[int] = None,
        all_gather_group: Optional["GroupCoordinator"] = None,
    ) -> Optional[dict[str, Union[torch.Tensor, Any]]]:
        """Recv the input tensor dictionary.
        NOTE: `src` is the local rank of the source rank.
        """
        # Bypass the function if we are using only 1 GPU.
        if not torch.distributed.is_initialized() or self.world_size == 1:
            return None

        all_gather_size = (1 if all_gather_group is None else
                           all_gather_group.world_size)
        all_gather_rank = (0 if all_gather_group is None else
                           all_gather_group.rank_in_group)

        group = self.device_group
        metadata_group = self.cpu_group

        if src is None:
            src = (self.rank_in_group - 1) % self.world_size
        assert src < self.world_size, f"Invalid src rank ({src})"

        recv_metadata_list = self.recv_object(src=src)
        tensor_dict: dict[str, Any] = {}
        for key, value in recv_metadata_list:
            if isinstance(value, TensorMetadata):
                tensor = torch.empty(value.size,
                                     dtype=value.dtype,
                                     device=value.device)
                if tensor.numel() == 0:
                    # Skip broadcasting empty tensors.
                    tensor_dict[key] = tensor
                    continue

                # send-allgather: send only a slice, then do allgather.
                use_all_gather = (all_gather_group is not None
                                  and tensor.numel() % all_gather_size == 0)

                if use_all_gather:
                    orig_shape = tensor.shape
                    tensor = tensor.reshape(all_gather_size,
                                            -1)[all_gather_rank]

                if tensor.is_cpu:
                    # use metadata_group for CPU tensors
                    torch.distributed.recv(tensor,
                                           src=self.ranks[src],
                                           group=metadata_group)
                else:
                    # use group for GPU tensors
                    torch.distributed.recv(tensor,
                                           src=self.ranks[src],
                                           group=group)
                if use_all_gather:
                    # do the allgather
                    tensor = all_gather_group.all_gather(  # type: ignore
                        tensor, dim=0)
                    tensor = tensor.reshape(orig_shape)

                tensor_dict[key] = tensor
            else:
                tensor_dict[key] = value
        return tensor_dict

    def barrier(self):
        """Barrier synchronization among the group.
        NOTE: don't use `device_group` here! `barrier` in NCCL is
        terrible because it is internally a broadcast operation with
        secretly created GPU tensors. It is easy to mess up the current
        device. Use the CPU group instead.
        """
        torch.distributed.barrier(group=self.cpu_group)

    def send(self, tensor: torch.Tensor, dst: Optional[int] = None) -> None:
        """Sends a tensor to the destination rank in a non-blocking way"""
        """NOTE: `dst` is the local rank of the destination rank."""
        self.device_communicator.send(tensor, dst)

    def recv(self,
             size: torch.Size,
             dtype: torch.dtype,
             src: Optional[int] = None) -> torch.Tensor:
        """Receives a tensor from the source rank."""
        """NOTE: `src` is the local rank of the source rank."""
        return self.device_communicator.recv(size, dtype, src)

    def destroy(self):
        if self.device_group is not None:
            torch.distributed.destroy_process_group(self.device_group)
            self.device_group = None
        if self.cpu_group is not None:
            torch.distributed.destroy_process_group(self.cpu_group)
            self.cpu_group = None
        if self.device_communicator is not None:
            self.device_communicator.destroy()
        if self.mq_broadcaster is not None:
            self.mq_broadcaster = None

    def prepare_communication_buffer_for_model(self, model: torch.nn.Module):
        if self.device_communicator is not None:
            self.device_communicator.prepare_communication_buffer_for_model(
                model)

    def dispatch(
            self, hidden_states: torch.Tensor,
            router_logits: torch.Tensor) -> tuple[torch.Tensor, torch.Tensor]:
        if self.device_communicator is not None:
            return self.device_communicator.dispatch(hidden_states,
                                                     router_logits)
        else:
            return hidden_states, router_logits

    def combine(self, hidden_states) -> torch.Tensor:
        if self.device_communicator is not None:
            return self.device_communicator.combine(hidden_states)
        else:
            return hidden_states


_WORLD: Optional[GroupCoordinator] = None


def get_world_group() -> GroupCoordinator:
    assert _WORLD is not None, ("world group is not initialized")
    return _WORLD


def init_world_group(ranks: list[int], local_rank: int,
                     backend: str) -> GroupCoordinator:
    return GroupCoordinator(
        group_ranks=[ranks],
        local_rank=local_rank,
        torch_distributed_backend=backend,
        use_device_communicator=False,
        group_name="world",
    )


def init_model_parallel_group(
    group_ranks: list[list[int]],
    local_rank: int,
    backend: str,
    use_message_queue_broadcaster: bool = False,
    group_name: Optional[str] = None,
) -> GroupCoordinator:

    return GroupCoordinator(
        group_ranks=group_ranks,
        local_rank=local_rank,
        torch_distributed_backend=backend,
        use_device_communicator=True,
        use_message_queue_broadcaster=use_message_queue_broadcaster,
        group_name=group_name,
    )


_TP: Optional[GroupCoordinator] = None


def get_tp_group() -> GroupCoordinator:
    assert _TP is not None, ("tensor model parallel group is not initialized")
    return _TP


# kept for backward compatibility
get_tensor_model_parallel_group = get_tp_group

_PP: Optional[GroupCoordinator] = None

_DP: Optional[GroupCoordinator] = None


def get_dp_group() -> GroupCoordinator:
    assert _DP is not None, ("data parallel group is not initialized")
    return _DP


_EP: Optional[GroupCoordinator] = None


def get_ep_group() -> GroupCoordinator:
    assert _EP is not None, ("expert parallel group is not initialized")
    return _EP


def get_pp_group() -> GroupCoordinator:
    assert _PP is not None, (
        "pipeline model parallel group is not initialized")
    return _PP


# kept for backward compatibility
get_pipeline_model_parallel_group = get_pp_group


@contextmanager
def graph_capture(device: torch.device):
    """
    `graph_capture` is a context manager which should surround the code that
    is capturing the CUDA graph. Its main purpose is to ensure that the
    some operations will be run after the graph is captured, before the graph
    is replayed. It returns a `GraphCaptureContext` object which contains the
    necessary data for the graph capture. Currently, it only contains the
    stream that the graph capture is running on. This stream is set to the
    current CUDA stream when the context manager is entered and reset to the
    default stream when the context manager is exited. This is to ensure that
    the graph capture is running on a separate stream from the default stream,
    in order to explicitly distinguish the kernels to capture
    from other kernels possibly launched on background in the default stream.
    """
    context = GraphCaptureContext(torch.cuda.Stream(device=device))
    with get_tp_group().graph_capture(context), get_pp_group().graph_capture(
            context):
        yield context


logger = init_logger(__name__)

_ENABLE_CUSTOM_ALL_REDUCE = True


def set_custom_all_reduce(enable: bool):
    global _ENABLE_CUSTOM_ALL_REDUCE
    _ENABLE_CUSTOM_ALL_REDUCE = enable


def init_distributed_environment(
    world_size: int = -1,
    rank: int = -1,
    distributed_init_method: str = "env://",
    local_rank: int = -1,
    backend: str = "nccl",
):
    logger.debug(
        "world_size=%d rank=%d local_rank=%d "
        "distributed_init_method=%s backend=%s", world_size, rank, local_rank,
        distributed_init_method, backend)
    from vllm.config import get_current_vllm_config
    config = get_current_vllm_config()
    if config is not None and config.parallel_config.data_parallel_size > 1:
        parallel_config = config.parallel_config
        # adjust to take into account data parallelism
        # offset the rank by the data parallel rank
        rank = parallel_config.data_parallel_rank * world_size + rank
        # adjust the world size to take into account data parallelism
        world_size = parallel_config.world_size_across_dp
        ip = parallel_config.data_parallel_master_ip
        port = parallel_config.get_next_dp_init_port()
        distributed_init_method = f"tcp://{ip}:{port}"  # noqa
        logger.info(
            "Adjusting world_size=%d rank=%d distributed_init_method=%s for DP",
            world_size, rank, distributed_init_method)
    if not torch.distributed.is_initialized():
        assert distributed_init_method is not None, (
            "distributed_init_method must be provided when initializing "
            "distributed environment")
        # this backend is used for WORLD
        torch.distributed.init_process_group(
            backend=backend,
            init_method=distributed_init_method,
            world_size=world_size,
            rank=rank)
    # set the local rank
    # local_rank is not available in torch ProcessGroup,
    # see https://github.com/pytorch/pytorch/issues/122816
    if local_rank == -1:
        # local rank not set, this usually happens in single-node
        # setting, where we can use rank as local rank
        if distributed_init_method == "env://":
            local_rank = envs.LOCAL_RANK
        else:
            local_rank = rank
    global _WORLD
    if _WORLD is None:
        ranks = list(range(torch.distributed.get_world_size()))
        _WORLD = init_world_group(ranks, local_rank, backend)
    else:
        assert _WORLD.world_size == torch.distributed.get_world_size(), (
            "world group already initialized with a different world size")


def initialize_model_parallel(
    tensor_model_parallel_size: int = 1,
    pipeline_model_parallel_size: int = 1,
    backend: Optional[str] = None,
) -> None:
    """
    Initialize model parallel groups.

    Arguments:
        tensor_model_parallel_size: number of GPUs used for tensor model
            parallelism.
        pipeline_model_parallel_size: number of GPUs used for pipeline model
            parallelism.

    Let's say we have a total of 8 GPUs denoted by g0 ... g7 and we
    use 2 GPUs to parallelize the model tensor, and 4 GPUs to parallelize
    the model pipeline. The present function will
    create 4 tensor model-parallel groups and 2 pipeline model-parallel groups:
        4 tensor model-parallel groups:
            [g0, g1], [g2, g3], [g4, g5], [g6, g7]
        2 pipeline model-parallel groups:
            [g0, g2, g4, g6], [g1, g3, g5, g7]
    Note that for efficiency, the caller should make sure adjacent ranks
    are on the same DGX box. For example if we are using 2 DGX-1 boxes
    with a total of 16 GPUs, rank 0 to 7 belong to the first box and
    ranks 8 to 15 belong to the second box.
    """
    # Get world size and rank. Ensure some consistencies.
    assert torch.distributed.is_initialized()
    world_size: int = torch.distributed.get_world_size()
    rank = torch.distributed.get_rank()
    backend = backend or torch.distributed.get_backend(
        get_world_group().device_group)

    data_parallel_size = 1
    from vllm.config import get_current_vllm_config
    config = get_current_vllm_config()
    if config is not None:
        data_parallel_size = config.parallel_config.data_parallel_size

    # the layout order is: ExternalDP x DP x PP x TP
    # ExternalDP is the data parallel group that is not part of the model,
    # every dp rank can generate independently (in verl integration).
    # DP is the data parallel group that is part of the model,
    # all the ranks in the same DP group should generate simultaneously,
    # i.e. the `generate` call in the same DP group should be called together,
    # otherwise it will cause deadlock.
    # to get group_ranks for each dimension, transpose that dimension to the
    # last dimension, then reshape to 2D, then unbind the last dimension
    all_ranks = torch.arange(world_size).reshape(
        -1, data_parallel_size, pipeline_model_parallel_size,
        tensor_model_parallel_size)  # noqa

    # Build the tensor model-parallel groups.
    global _TP
    assert _TP is None, ("tensor model parallel group is already initialized")
    group_ranks = all_ranks.view(-1, tensor_model_parallel_size).unbind(0)
    group_ranks = [x.tolist() for x in group_ranks]

    # message queue broadcaster is only used in tensor model parallel group
    _TP = init_model_parallel_group(group_ranks,
                                    get_world_group().local_rank,
                                    backend,
                                    use_message_queue_broadcaster=True,
                                    group_name="tp")

    # Build the pipeline model-parallel groups.
    global _PP
    assert _PP is None, (
        "pipeline model parallel group is already initialized")
    group_ranks = all_ranks.transpose(2, 3).reshape(
        -1, pipeline_model_parallel_size).unbind(0)
    group_ranks = [x.tolist() for x in group_ranks]
    _PP = init_model_parallel_group(group_ranks,
                                    get_world_group().local_rank,
                                    backend,
                                    group_name="pp")

    global _DP
    assert _DP is None, ("data parallel group is already initialized")
    group_ranks = all_ranks.transpose(1,
                                      3).reshape(-1,
                                                 data_parallel_size).unbind(0)
    group_ranks = [x.tolist() for x in group_ranks]
    _DP = init_model_parallel_group(group_ranks,
                                    get_world_group().local_rank,
                                    backend,
                                    group_name="dp")

    global _EP
    assert _EP is None, ("expert parallel group is already initialized")
    group_ranks = all_ranks.transpose(1, 2).reshape(
        -1, data_parallel_size * tensor_model_parallel_size).unbind(0)
    group_ranks = [x.tolist() for x in group_ranks]
    _EP = init_model_parallel_group(group_ranks,
                                    get_world_group().local_rank,
                                    backend,
                                    group_name="ep")

    logger.info(
        "rank %s in world size %s is assigned as "
<<<<<<< HEAD
        "DP rank %s, PP rank %s, TP rank %s", rank, world_size,
        _DP.rank_in_group, _PP.rank_in_group, _TP.rank_in_group)


def ensure_kv_transfer_initialized(vllm_config: "VllmConfig") -> None:
    """
    Initialize KV cache transfer parallel group.
    """

    global _KV_TRANSFER

    if vllm_config.kv_transfer_config is None:
        return

    if all([
            vllm_config.kv_transfer_config.is_kv_transfer_instance,
            _KV_TRANSFER is None
    ]):
        _KV_TRANSFER = kv_transfer.KVTransferAgent(
            rank=get_world_group().rank,
            local_rank=get_world_group().local_rank,
            config=vllm_config,
            world_group=get_world_group())
=======
        "DP rank %s, PP rank %s, TP rank %s, EP rank %s", rank, world_size,
        _DP.rank_in_group, _PP.rank_in_group, _TP.rank_in_group,
        _EP.rank_in_group)
>>>>>>> fd7bb88d


def ensure_model_parallel_initialized(
    tensor_model_parallel_size: int,
    pipeline_model_parallel_size: int,
    backend: Optional[str] = None,
) -> None:
    """Helper to initialize model parallel groups if they are not initialized,
    or ensure tensor-parallel and pipeline-parallel sizes are equal to expected
    values if the model parallel groups are initialized.
    """
    backend = backend or torch.distributed.get_backend(
        get_world_group().device_group)
    if not model_parallel_is_initialized():
        initialize_model_parallel(tensor_model_parallel_size,
                                  pipeline_model_parallel_size, backend)
        return

    assert (
        get_tensor_model_parallel_world_size() == tensor_model_parallel_size
    ), ("tensor parallel group already initialized, but of unexpected size: "
        f"{get_tensor_model_parallel_world_size()=} vs. "
        f"{tensor_model_parallel_size=}")
    pp_world_size = get_pp_group().world_size
    assert (pp_world_size == pipeline_model_parallel_size), (
        "pipeline parallel group already initialized, but of unexpected size: "
        f"{pp_world_size=} vs. "
        f"{pipeline_model_parallel_size=}")


def prepare_communication_buffer_for_model(model: torch.nn.Module):
    """Prepare the communication buffer for the model.
    Traditional communication libraries like NCCL are almost
    model agnostic. However, emerging new communication libraries like
    MoE all2all (DeepEP) usually allocate the communication buffer
    based on the model shape for optimal performance.
    """
    if _TP is not None:
        _TP.prepare_communication_buffer_for_model(model)
    if _PP is not None:
        _PP.prepare_communication_buffer_for_model(model)
    if _DP is not None:
        _DP.prepare_communication_buffer_for_model(model)
    if _EP is not None:
        _EP.prepare_communication_buffer_for_model(model)


def model_parallel_is_initialized():
    """Check if tensor and pipeline parallel groups are initialized."""
    return (_TP is not None and _PP is not None)


_TP_STATE_PATCHED = False


@contextmanager
def patch_tensor_parallel_group(tp_group: GroupCoordinator):
    """Patch the tp group temporarily until this function ends.

    This method is for draft workers of speculative decoding to run draft model
    with different tp degree from that of target model workers.

    Args:
        tp_group (GroupCoordinator): the tp group coordinator
    """
    global _TP_STATE_PATCHED
    assert not _TP_STATE_PATCHED, "Should not call when it's already patched"

    _TP_STATE_PATCHED = True
    old_tp_group = get_tp_group()
    global _TP
    _TP = tp_group
    try:
        yield
    finally:
        # restore the original state
        _TP_STATE_PATCHED = False
        _TP = old_tp_group


def get_tensor_model_parallel_world_size():
    """Return world size for the tensor model parallel group."""
    return get_tp_group().world_size


def get_tensor_model_parallel_rank():
    """Return my rank for the tensor model parallel group."""
    return get_tp_group().rank_in_group


def destroy_model_parallel():
    """Set the groups to none and destroy them."""
    global _TP

    if _TP:
        _TP.destroy()
    _TP = None

    global _PP
    if _PP:
        _PP.destroy()
    _PP = None

    global _DP
    if _DP:
        _DP.destroy()
    _DP = None

    global _EP
    if _EP:
        _EP.destroy()
    _EP = None


def destroy_distributed_environment():
    global _WORLD
    if _WORLD:
        _WORLD.destroy()
    _WORLD = None
    if torch.distributed.is_initialized():
        torch.distributed.destroy_process_group()


def cleanup_dist_env_and_memory(shutdown_ray: bool = False):
    destroy_model_parallel()
    destroy_distributed_environment()
    with contextlib.suppress(AssertionError):
        torch.distributed.destroy_process_group()
    if shutdown_ray:
        import ray  # Lazy import Ray
        ray.shutdown()
    gc.collect()
    from vllm.platforms import current_platform
    empty_cache = current_platform.empty_cache
    if empty_cache is not None:
        empty_cache()
    try:
        torch._C._host_emptyCache()
    except AttributeError:
        logger.warning(
            "torch._C._host_emptyCache() only available in Pytorch >=2.5")


def in_the_same_node_as(pg: Union[ProcessGroup, StatelessProcessGroup],
                        source_rank: int = 0) -> list[bool]:
    """
    This is a collective operation that returns if each rank is in the same node
    as the source rank. It tests if processes are attached to the same
    memory system (shared access to shared memory).
    """
    if isinstance(pg, ProcessGroup):
        assert torch.distributed.get_backend(
            pg) != torch.distributed.Backend.NCCL, (
                "in_the_same_node_as should be tested with a non-NCCL group.")
        # local rank inside the group
        rank = torch.distributed.get_rank(group=pg)
        world_size = torch.distributed.get_world_size(group=pg)

        # global ranks of the processes in the group
        ranks = torch.distributed.get_process_group_ranks(pg)
    else:
        rank = pg.rank
        world_size = pg.world_size
        ranks = list(range(world_size))

    # local tensor in each process to store the result
    is_in_the_same_node = torch.tensor([0] * world_size, dtype=torch.int32)

    magic_message = b"magic_message"
    shm = None

    try:
        with contextlib.suppress(OSError):
            if rank == source_rank:
                # create a shared memory segment
                shm = shared_memory.SharedMemory(create=True, size=128)
                shm.buf[:len(magic_message)] = magic_message
                if isinstance(pg, ProcessGroup):
                    torch.distributed.broadcast_object_list(
                        [shm.name], src=ranks[source_rank], group=pg)
                else:
                    pg.broadcast_obj(shm.name, src=source_rank)
                is_in_the_same_node[rank] = 1
            else:
                # try to open the shared memory segment
                if isinstance(pg, ProcessGroup):
                    recv = [None]
                    torch.distributed.broadcast_object_list(
                        recv, src=ranks[source_rank], group=pg)
                    name = recv[0]
                else:
                    name = pg.broadcast_obj(None, src=source_rank)
                # fix to https://stackoverflow.com/q/62748654/9191338
                # Python incorrectly tracks shared memory even if it is not
                # created by the process. The following patch is a workaround.
                with patch("multiprocessing.resource_tracker.register",
                           lambda *args, **kwargs: None):
                    shm = shared_memory.SharedMemory(name=name)
                if shm.buf[:len(magic_message)] == magic_message:
                    is_in_the_same_node[rank] = 1
    except Exception as e:
        logger.error("Error ignored in is_in_the_same_node: %s", e)
    finally:
        if shm:
            shm.close()

    if isinstance(pg, ProcessGroup):
        torch.distributed.barrier(group=pg)
    else:
        pg.barrier()

    # clean up the shared memory segment
    with contextlib.suppress(OSError):
        if rank == source_rank and shm:
            shm.unlink()

    if isinstance(pg, ProcessGroup):
        torch.distributed.all_reduce(is_in_the_same_node, group=pg)
        aggregated_data = is_in_the_same_node
    else:
        aggregated_data = torch.zeros_like(is_in_the_same_node)
        for i in range(world_size):
            rank_data = pg.broadcast_obj(is_in_the_same_node, src=i)
            aggregated_data += rank_data

    return [x == 1 for x in aggregated_data.tolist()]<|MERGE_RESOLUTION|>--- conflicted
+++ resolved
@@ -1076,35 +1076,9 @@
 
     logger.info(
         "rank %s in world size %s is assigned as "
-<<<<<<< HEAD
-        "DP rank %s, PP rank %s, TP rank %s", rank, world_size,
-        _DP.rank_in_group, _PP.rank_in_group, _TP.rank_in_group)
-
-
-def ensure_kv_transfer_initialized(vllm_config: "VllmConfig") -> None:
-    """
-    Initialize KV cache transfer parallel group.
-    """
-
-    global _KV_TRANSFER
-
-    if vllm_config.kv_transfer_config is None:
-        return
-
-    if all([
-            vllm_config.kv_transfer_config.is_kv_transfer_instance,
-            _KV_TRANSFER is None
-    ]):
-        _KV_TRANSFER = kv_transfer.KVTransferAgent(
-            rank=get_world_group().rank,
-            local_rank=get_world_group().local_rank,
-            config=vllm_config,
-            world_group=get_world_group())
-=======
         "DP rank %s, PP rank %s, TP rank %s, EP rank %s", rank, world_size,
         _DP.rank_in_group, _PP.rank_in_group, _TP.rank_in_group,
         _EP.rank_in_group)
->>>>>>> fd7bb88d
 
 
 def ensure_model_parallel_initialized(
